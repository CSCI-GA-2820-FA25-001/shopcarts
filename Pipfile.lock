--- conflicted
+++ resolved
@@ -1,11 +1,7 @@
 {
     "_meta": {
         "hash": {
-<<<<<<< HEAD
             "sha256": "4216d62b47e5333f4f8e2dc6092b3a6a9f362cbe6384f63f6958cba0f73afb3e"
-=======
-            "sha256": "c9c7374e59296377c3800cf3928d798a1e72ac049f02cf6e90b34e34e371590e"
->>>>>>> 385514e1
         },
         "pipfile-spec": 6,
         "requires": {
@@ -67,18 +63,6 @@
             "index": "pypi",
             "markers": "python_version >= '3.9'",
             "version": "==3.1.2"
-<<<<<<< HEAD
-=======
-        },
-        "flask-restx": {
-            "hashes": [
-                "sha256:0ae13d77e7d7e4dce513970cfa9db45364aef210e99022de26d2b73eb4dbced5",
-                "sha256:6e035496e8223668044fc45bf769e526352fd648d9e159bd631d94fd645a687b"
-            ],
-            "index": "pypi",
-            "markers": "python_version >= '3.9'",
-            "version": "==1.3.2"
->>>>>>> 385514e1
         },
         "flask-sqlalchemy": {
             "hashes": [
