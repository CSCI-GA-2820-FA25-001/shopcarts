######################################################################
# Copyright 2016, 2024 John J. Rofrano. All Rights Reserved.
#
# Licensed under the Apache License, Version 2.0 (the "License");
# you may not use this file except in compliance with the License.
# You may obtain a copy of the License at
#
# https://www.apache.org/licenses/LICENSE-2.0
#
# Unless required by applicable law or agreed to in writing, software
# distributed under the License is distributed on an "AS IS" BASIS,
# WITHOUT WARRANTIES OR CONDITIONS OF ANY KIND, either express or implied.
# See the License for the specific language governing permissions and
# limitations under the License.
######################################################################

"""
TestYourResourceModel API Service Test Suite
"""

# pylint: disable=duplicate-code
import os
import logging
from unittest import TestCase
from wsgi import app
from service.common import status
from service.models import db, ShopCarts, Items
from .factories import ShopCartFactory, ItemFactory

DATABASE_URI = os.getenv(
    "DATABASE_URI", "postgresql+psycopg://postgres:postgres@localhost:5432/testdb"
)
BASE_URL = "/shopcarts"


######################################################################
#  T E S T   C A S E S
######################################################################
# pylint: disable=too-many-public-methods
class TestYourResourceService(TestCase):
    """REST API Server Tests"""

    @classmethod
    def setUpClass(cls):
        """Run once before all tests"""
        app.config["TESTING"] = True
        app.config["DEBUG"] = False
        # Set up the test database
        app.config["SQLALCHEMY_DATABASE_URI"] = DATABASE_URI
        app.logger.setLevel(logging.CRITICAL)
        app.app_context().push()

    @classmethod
    def tearDownClass(cls):
        """Run once after all tests"""
        db.session.close()

    def setUp(self):
        """Runs before each test"""
        self.client = app.test_client()
        db.session.query(ShopCarts).delete()  # clean up the last tests
        db.session.commit()

    def tearDown(self):
        """This runs after each test"""
        db.session.remove()

    ######################################################################
    #  P L A C E   T E S T   C A S E S   H E R E
    ######################################################################

    def test_index(self):
        """It should call the Home Page"""
        response = self.client.get("/")
        self.assertEqual(response.status_code, status.HTTP_200_OK)
        data = response.get_json()
        self.assertEqual(data["name"], "ShopCarts Demo REST API Service")

    # Todo: Add your test cases here...
    ############################################################
    # Utility function to bulk create shopcarts
    ############################################################
    def _create_shopcarts(self, count: int = 1) -> list:
        """Factory method to create shopcarts in bulk"""
        shopcarts = []
        for _ in range(count):
            test_shopcart = ShopCartFactory()
            response = self.client.post(BASE_URL, json=test_shopcart.serialize())
            self.assertEqual(
                response.status_code,
                status.HTTP_201_CREATED,
                "Could not create test shopcart",
            )
            new_shopcart = response.get_json()
            test_shopcart.shopcart_id = new_shopcart["shopcart_id"]
            shopcarts.append(test_shopcart)
        return shopcarts

    # ----------------------------------------------------------
    # TEST LIST
    # ----------------------------------------------------------
    def test_get_shopcart_list(self):
        """It should Get a list of Shopcarts"""
        self._create_shopcarts(5)
        response = self.client.get(BASE_URL)
        self.assertEqual(response.status_code, status.HTTP_200_OK)
        data = response.get_json()
        self.assertEqual(len(data), 5)

    def test_create_shopcart(self):
        """It should Create a new shopcart"""
        test_shopcart = ShopCartFactory()
        logging.debug("Test shopcart: %s", test_shopcart.serialize())
        response = self.client.post(BASE_URL, json=test_shopcart.serialize())
        self.assertEqual(response.status_code, status.HTTP_201_CREATED)

        # Make sure location header is set
        location = response.headers.get("Location", None)
        self.assertIsNotNone(location)

        # Check the data is correct
        new_shopcart = response.get_json()
        self.assertEqual(new_shopcart["customer_id"], test_shopcart.customer_id)

        # Check that the location header was correct
        response = self.client.get(location)
        self.assertEqual(response.status_code, status.HTTP_200_OK)
        new_shopcart = response.get_json()
        self.assertEqual(new_shopcart["customer_id"], test_shopcart.customer_id)

    def test_get_shopcart(self):
        """It should Get a single ShopCart"""
        # get the id of a shopcart
        test_shopcart = self._create_shopcarts(1)[0]
        response = self.client.get(f"{BASE_URL}/{test_shopcart.shopcart_id}")
        self.assertEqual(response.status_code, status.HTTP_200_OK)
        data = response.get_json()
        self.assertEqual(data["shopcart_id"], test_shopcart.shopcart_id)

    def test_get_shopcart_not_found(self):
        """It should not Get a ShopCart thats not found"""
        response = self.client.get(f"{BASE_URL}/0")
        self.assertEqual(response.status_code, status.HTTP_404_NOT_FOUND)
        data = response.get_json()
        logging.debug("Response data = %s", data)
        self.assertIn("was not found", data["message"])

<<<<<<< HEAD
    def test_delete_shopcart(self):
        """It should Delete a shopcart"""
        test_shopcart = self._create_shopcarts(1)[0]
        response = self.client.delete(f"{BASE_URL}/{test_shopcart.shopcart_id}")
        self.assertEqual(response.status_code, status.HTTP_204_NO_CONTENT)
        self.assertEqual(len(response.data), 0)
        # make sure they are deleted
        response = self.client.get(f"{BASE_URL}/{test_shopcart.shopcart_id}")
        self.assertEqual(response.status_code, status.HTTP_404_NOT_FOUND)

    def test_delete_non_existing_shopcart(self):
        """It should Delete a shopcart even if it doesn't exist"""
        response = self.client.delete(f"{BASE_URL}/0")
        self.assertEqual(response.status_code, status.HTTP_204_NO_CONTENT)
        self.assertEqual(len(response.data), 0)
=======
    def test_create_shopcart_item(self):
        """It should Create a new shopcart item"""
        test_shopcart = self._create_shopcarts(1)[0]
        shopcart_id = test_shopcart.shopcart_id

        # Create a test item using the factory
        test_item = ItemFactory()
        logging.debug("Test item: %s", test_item.serialize())

        response = self.client.post(
            f"{BASE_URL}/{shopcart_id}/items",
            json=test_item.serialize(),
        )
        self.assertEqual(response.status_code, status.HTTP_201_CREATED)

        # Make sure location header is set
        location = response.headers.get("Location", None)
        self.assertIsNotNone(location)

        # Check the data is correct
        new_item = response.get_json()
        self.assertEqual(new_item["product_id"], test_item.product_id)
        self.assertEqual(new_item["quantity"], test_item.quantity)
        self.assertAlmostEqual(
            float(new_item["price"]), float(test_item.price), places=2
        )
        self.assertEqual(new_item["shopcart_id"], shopcart_id)

        # Check that the location header was correct
        # (commented out until get_item() is implemented)
        # response = self.client.get(location)
        # self.assertEqual(response.status_code, status.HTTP_200_OK)
        # fetched_item = response.get_json()
        # self.assertEqual(fetched_item["item_id"], new_item["item_id"]
>>>>>>> 02bf8d4e
<|MERGE_RESOLUTION|>--- conflicted
+++ resolved
@@ -145,7 +145,6 @@
         logging.debug("Response data = %s", data)
         self.assertIn("was not found", data["message"])
 
-<<<<<<< HEAD
     def test_delete_shopcart(self):
         """It should Delete a shopcart"""
         test_shopcart = self._create_shopcarts(1)[0]
@@ -161,7 +160,6 @@
         response = self.client.delete(f"{BASE_URL}/0")
         self.assertEqual(response.status_code, status.HTTP_204_NO_CONTENT)
         self.assertEqual(len(response.data), 0)
-=======
     def test_create_shopcart_item(self):
         """It should Create a new shopcart item"""
         test_shopcart = self._create_shopcarts(1)[0]
@@ -195,5 +193,4 @@
         # response = self.client.get(location)
         # self.assertEqual(response.status_code, status.HTTP_200_OK)
         # fetched_item = response.get_json()
-        # self.assertEqual(fetched_item["item_id"], new_item["item_id"]
->>>>>>> 02bf8d4e
+        # self.assertEqual(fetched_item["item_id"], new_item["item_id"]