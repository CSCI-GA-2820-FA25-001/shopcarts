--- conflicted
+++ resolved
@@ -251,25 +251,11 @@
         data = response.get_json()
         self.assertEqual(len(data), 3)
 
-<<<<<<< HEAD
-    def test_list_shopcart_items_empty(self):
-        """It should return an empty list when a shopcart has no items"""
-        test_shopcart = self._create_shopcarts(1)[0]
-        response = self.client.get(f"{BASE_URL}/{test_shopcart.shopcart_id}/items")
-        self.assertEqual(response.status_code, status.HTTP_200_OK)
-        data = response.get_json()
-        self.assertEqual(data, [])
-
     def test_list_shopcart_items_not_found(self):
         """It should return 404 when listing items for a missing shopcart"""
         response = self.client.get(f"{BASE_URL}/0/items")
         self.assertEqual(response.status_code, status.HTTP_404_NOT_FOUND)
 
-=======
-    # ----------------------------------------------------------
-    # TEST READ SHOPCARTS ITEMS
-    # ----------------------------------------------------------
->>>>>>> 0a9270bc
     def test_get_shopcart_item(self):
         """It should read an item from a shopcart"""
         test_shopcart = self._create_shopcarts(1)[0]
