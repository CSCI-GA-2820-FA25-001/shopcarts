--- conflicted
+++ resolved
@@ -275,7 +275,6 @@
         data = response.get_json()
         self.assertIn("was not found", data["message"])
 
-<<<<<<< HEAD
     def test_delete_shopcart_item(self):
         """It should Delete a Shopcart Item"""
         # create a shopcart and add an item
@@ -308,7 +307,6 @@
         response = self.client.delete(f"{BASE_URL}/{test_shopcart.shopcart_id}/items/0")
         self.assertEqual(response.status_code, status.HTTP_204_NO_CONTENT)
         self.assertEqual(len(response.data), 0)
-=======
     def test_update_shopcart_item(self):
         """It should Update an existing ShopCart Item"""
         # create a shopcart to hold the item
@@ -363,5 +361,4 @@
     def test_create_shopcart_wrong_content_type(self):
         """It should not Create a ShopCart with the wrong content type"""
         response = self.client.post(BASE_URL, data="hello", content_type="text/html")
-        self.assertEqual(response.status_code, status.HTTP_415_UNSUPPORTED_MEDIA_TYPE)
->>>>>>> 29492cc7
+        self.assertEqual(response.status_code, status.HTTP_415_UNSUPPORTED_MEDIA_TYPE)