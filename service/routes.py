######################################################################
# Copyright 2016, 2024 John J. Rofrano. All Rights Reserved.
#
# Licensed under the Apache License, Version 2.0 (the "License");
# you may not use this file except in compliance with the License.
# You may obtain a copy of the License at
#
# https://www.apache.org/licenses/LICENSE-2.0
#
# Unless required by applicable law or agreed to in writing, software
# distributed under the License is distributed on an "AS IS" BASIS,
# WITHOUT WARRANTIES OR CONDITIONS OF ANY KIND, either express or implied.
# See the License for the specific language governing permissions and
# limitations under the License.
######################################################################

"""
ShopCart Service

This service implements a REST API that allows you to Create, Read, Update
and Delete ShopCart
"""

from decimal import Decimal, InvalidOperation, ROUND_HALF_UP

from flask import jsonify, request, url_for, abort
from flask import current_app as app  # Import Flask application
from service.models import ShopCarts, Items
from service.common import status  # HTTP Status Codes


######################################################################
# GET INDEX
######################################################################
@app.route("/")
def index():
    """Root URL response"""
    app.logger.info("Request for Root URL")
    return (
        jsonify(
            name="ShopCarts Demo REST API Service",
            version="1.0",
            paths=url_for("list_shopcarts", _external=True),
        ),
        status.HTTP_200_OK,
    )


######################################################################
#  R E S T   A P I   E N D P O I N T S
######################################################################


# Todo: Place your REST API code here ...


######################################################################
# LIST ALL SHOPCARTS
######################################################################
@app.route("/shopcarts", methods=["GET"])
def list_shopcarts():
    """Returns all of the Shopcarts"""
    app.logger.info("Request for shopcart list")

    shopcarts = []
    # TODO: query for next hw
    shopcarts = ShopCarts.all()
    results = [shopcart.serialize() for shopcart in shopcarts]
    app.logger.info("Returning %d shopcarts", len(results))
    return jsonify(results), status.HTTP_200_OK


@app.route("/shopcarts", methods=["POST"])
def create_shopcarts():
    """
    Create a ShopCart
    This endpoint will create a ShopCart based the data in the body that is posted
    """
    app.logger.info("Request to Create a ShopCart...")
    check_content_type("application/json")

    shopcart = ShopCarts()
    # Get the data from the request and deserialize it
    data = request.get_json()
    app.logger.info("Processing: %s", data)
    shopcart.deserialize(data)

    # Save the new ShopCart to the database
    shopcart.create()
    app.logger.info("ShopCart with new id [%s] saved!", shopcart.shopcart_id)

    # Return the location of the new ShopCart
    location_url = url_for(
        "get_shopcarts", shopcart_id=shopcart.shopcart_id, _external=True
    )

    # location_url = f"/shopcarts/{shopcart.shopcart_id}"

    return (
        jsonify(shopcart.serialize()),
        status.HTTP_201_CREATED,
        {"Location": location_url},
    )


@app.route("/shopcarts/<int:shopcart_id>", methods=["GET"])
def get_shopcarts(shopcart_id):
    """
    Retrieve a single Shopcart

    This endpoint will return a Shopcart based on it's id
    """
    app.logger.info("Request to Retrieve a shopcart with id [%s]", shopcart_id)

    # Attempt to find the Shopcart and abort if not found
    shopcart = ShopCarts.find(shopcart_id)
    if not shopcart:
        abort(
            status.HTTP_404_NOT_FOUND,
            f"Shopcart with id '{shopcart_id}' was not found.",
        )

    app.logger.info("Returning shopcart: %s", shopcart.shopcart_id)
    return jsonify(shopcart.serialize()), status.HTTP_200_OK


@app.route("/shopcarts/<int:shopcart_id>", methods=["DELETE"])
def delete_shopcarts(shopcart_id):
    """
    Delete a ShopCart

    This endpoint will delete a ShopCart based the id specified in the path
    """
    app.logger.info("Request to Delete a shopcart with id [%s]", shopcart_id)

    # Delete the ShopCart if it exists
    shopcart = ShopCarts.find(shopcart_id)
    if shopcart:
        app.logger.info("ShopCart with ID: %d found.", shopcart.shopcart_id)
        shopcart.delete()

    app.logger.info("ShopCart with ID: %d delete complete.", shopcart_id)
    return {}, status.HTTP_204_NO_CONTENT


def check_content_type(content_type) -> None:
    """Checks that media type is correct"""
    if "Content-Type" not in request.headers:
        app.logger.error("No Content-Type specified.")
        abort(
            status.HTTP_415_UNSUPPORTED_MEDIA_TYPE,
            f"Content-Type must be {content_type}",
        )

    if request.headers["Content-Type"] == content_type:
        return

    app.logger.error("Invalid Content-Type: %s", request.headers["Content-Type"])
    abort(
        status.HTTP_415_UNSUPPORTED_MEDIA_TYPE,
        f"Content-Type must be {content_type}",
    )


@app.route("/shopcarts/<int:shopcart_id>/items/<int:item_id>", methods=["GET"])
def get_shopcart_item(shopcart_id, item_id):
    """Retrieve the details for an item in a shopcart"""
    app.logger.info(
        "Request to retrieve item [%s] from shopcart [%s]", item_id, shopcart_id
    )

    shopcart = ShopCarts.find(shopcart_id)
    if not shopcart:
        abort(
            status.HTTP_404_NOT_FOUND,
            f"Shopcart with id '{shopcart_id}' was not found.",
        )

    # Find first item with item_id. None if not exists.
    item = next((itm for itm in shopcart.items if itm.item_id == item_id), None)
    if not item:
        abort(
            status.HTTP_404_NOT_FOUND,
            f"Item with id '{item_id}' was not found in shopcart '{shopcart_id}'.",
        )

    result = item.serialize()
    result["price"] = str(result["price"])
    app.logger.info("Returning item [%s] from shopcart [%s]", item_id, shopcart_id)
    return jsonify(result), status.HTTP_200_OK


@app.route("/shopcarts/<int:shopcart_id>/items/<int:item_id>", methods=["PUT"])
def update_shopcart_item(shopcart_id, item_id):
    """Update the quantity for an item in a shopcart"""
    app.logger.info(
        "Request to update item [%s] in shopcart [%s]", item_id, shopcart_id
    )
    check_content_type("application/json")

    shopcart = ShopCarts.find(shopcart_id)
    if not shopcart:
        abort(
            status.HTTP_404_NOT_FOUND,
            f"Shopcart with id '{shopcart_id}' was not found.",
        )

    item = next((itm for itm in shopcart.items if itm.item_id == item_id), None)
    if not item:
        abort(
            status.HTTP_404_NOT_FOUND,
            f"Item with id '{item_id}' was not found in shopcart '{shopcart_id}'.",
        )

    data = request.get_json()
    if data is None:
        abort(status.HTTP_400_BAD_REQUEST, "Request body must be valid JSON.")

    if "quantity" not in data:
        abort(status.HTTP_400_BAD_REQUEST, "Field 'quantity' is required.")

    try:
        new_quantity = int(data["quantity"])
    except (TypeError, ValueError):
        abort(status.HTTP_400_BAD_REQUEST, "Quantity must be an integer.")

    if new_quantity < 1:
        abort(
            status.HTTP_400_BAD_REQUEST,
            "Invalid quantity: must be at least 1.",
        )

    # Determine the unit price from the request or infer from current price
    if "unit_price" in data and data["unit_price"] is not None:
        try:
            unit_price = Decimal(str(data["unit_price"]))
        except (InvalidOperation, ValueError) as error:
            abort(
                status.HTTP_400_BAD_REQUEST,
                f"Invalid unit_price value: {error}",
            )
    else:
        # Avoid division by zero; quantity validator already prevents zero
        unit_price = item.price / item.quantity

    if unit_price < 0:
        abort(
            status.HTTP_400_BAD_REQUEST,
            "unit_price must not be negative.",
        )

    # Quantize to two decimal places using bankers rounding
    new_price = (unit_price * Decimal(new_quantity)).quantize(
        Decimal("0.01"),
        rounding=ROUND_HALF_UP,
    )

    item.quantity = new_quantity
    item.price = new_price
    shopcart.update()

    updated_item = {
        "item_id": item.item_id,
        "shopcart_id": item.shopcart_id,
        "product_id": item.product_id,
        "quantity": item.quantity,
        "price": str(item.price),
    }
    app.logger.info(
        "Item [%s] in shopcart [%s] updated to quantity=%s price=%s",
        item_id,
        shopcart_id,
        new_quantity,
        new_price,
    )
    return jsonify(updated_item), status.HTTP_200_OK


<<<<<<< HEAD
@app.route("/shopcarts/<int:shopcart_id>/items", methods=["GET"])
def list_shopcart_items(shopcart_id):
    """List all items in a shopcart"""
    app.logger.info("Request to list items for shopcart with id [%s]", shopcart_id)

    shopcart = ShopCarts.find(shopcart_id)
    if not shopcart:
        abort(
            status.HTTP_404_NOT_FOUND,
            f"Shopcart with id '{shopcart_id}' was not found.",
        )

    items = [item.serialize() for item in shopcart.items]

    response_items = []
    for item in items:
        serialized_item = dict(item)
        serialized_item["price"] = str(serialized_item["price"])
        response_items.append(serialized_item)

    app.logger.info(
        "Returning %d items for shopcart id [%s]",
        len(response_items),
        shopcart_id,
    )
    return jsonify(response_items), status.HTTP_200_OK


=======
>>>>>>> b825d854
@app.route("/shopcarts/<int:shopcart_id>/items", methods=["POST"])
def create_shopcarts_item(shopcart_id):
    """Create an Item inside a ShopCart"""
    app.logger.info("Request to Create an Item inside a ShopCart...")
    check_content_type("application/json")

    item = Items()
    data = request.get_json()
    app.logger.info("Processing: %s", data)
    item.deserialize(data)
    item.shopcart_id = shopcart_id
    # Save the new ShopCart to the database
    item.create()
    app.logger.info("ShopCart Item with new id [%s] saved!", item.item_id)

    # Temporary location URL (will replace with get_item later)
    # location_url = url_for(
    #     "get_item", shopcart_id=shopcart_id, item_id=item.item_id, _external=True
    # )
    location_url = f"/shopcarts/{shopcart_id}/items/{item.item_id}"

    return (
        jsonify(item.serialize()),
        status.HTTP_201_CREATED,
        {"Location": location_url},
    )<|MERGE_RESOLUTION|>--- conflicted
+++ resolved
@@ -276,7 +276,6 @@
     return jsonify(updated_item), status.HTTP_200_OK
 
 
-<<<<<<< HEAD
 @app.route("/shopcarts/<int:shopcart_id>/items", methods=["GET"])
 def list_shopcart_items(shopcart_id):
     """List all items in a shopcart"""
@@ -305,8 +304,6 @@
     return jsonify(response_items), status.HTTP_200_OK
 
 
-=======
->>>>>>> b825d854
 @app.route("/shopcarts/<int:shopcart_id>/items", methods=["POST"])
 def create_shopcarts_item(shopcart_id):
     """Create an Item inside a ShopCart"""
