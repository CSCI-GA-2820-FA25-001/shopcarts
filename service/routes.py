--- conflicted
+++ resolved
@@ -21,6 +21,8 @@
 and Delete ShopCart
 """
 
+from decimal import Decimal, InvalidOperation, ROUND_HALF_UP
+
 from flask import jsonify, request, url_for, abort
 from flask import current_app as app  # Import Flask application
 from service.models import ShopCarts, Items
@@ -49,10 +51,6 @@
 ######################################################################
 
 
-<<<<<<< HEAD
-=======
-# Todo: Place your REST API code here ...
->>>>>>> 0a9270bc
 ######################################################################
 # LIST ALL SHOPCARTS
 ######################################################################
@@ -233,7 +231,6 @@
     return jsonify(result), status.HTTP_200_OK
 
 
-<<<<<<< HEAD
 def validate_item_data(data):
     """Validate and return sanitized quantity and unit_price"""
     if data is None:
@@ -283,13 +280,15 @@
     )
     check_content_type("application/json")
 
-    shopcart = ShopCarts.find(shopcart_id)
-    if not shopcart:
-        abort(
-            status.HTTP_404_NOT_FOUND,
-            f"Shopcart with id '{shopcart_id}' was not found.",
-        )
-
+    # Attempt to find the ShopCart and abort if not found
+    shopcart = ShopCarts.find(shopcart_id)
+    if not shopcart:
+        abort(
+            status.HTTP_404_NOT_FOUND,
+            f"Shopcart with id '{shopcart_id}' was not found.",
+        )
+
+    # Attempt to find the Item within this shopcart and abort if not found
     item = next((itm for itm in shopcart.items if itm.item_id == item_id), None)
     if not item:
         abort(
@@ -297,6 +296,7 @@
             f"Item with id '{item_id}' was not found in shopcart '{shopcart_id}'.",
         )
 
+    # Update the Item with the new data
     data = request.get_json()
     new_quantity, unit_price = validate_item_data(data)
     new_price = compute_new_price(item, new_quantity, unit_price)
@@ -315,47 +315,6 @@
         new_price,
     )
     return jsonify(response), status.HTTP_200_OK
-=======
-######################################################################
-# UPDATE AN EXISTING ITEM
-######################################################################
-@app.route("/shopcarts/<int:shopcart_id>/items/<int:item_id>", methods=["PUT"])
-def update_shopcart_items(shopcart_id, item_id):
-    """
-    Update an Item
-
-    This endpoint will update an Item based on the body that is posted
-    """
-    app.logger.info("Request to Update an item with id [%s]", item_id)
-    check_content_type("application/json")
-
-    # Attempt to find the ShopCart and abort if not found
-    shopcart = ShopCarts.find(shopcart_id)
-    if not shopcart:
-        abort(
-            status.HTTP_404_NOT_FOUND,
-            f"Shopcart with id '{shopcart_id}' was not found.",
-        )
-
-    # Attempt to find the Item within this shopcart and abort if not found
-    item = next((itm for itm in shopcart.items if itm.item_id == item_id), None)
-    if not item:
-        abort(
-            status.HTTP_404_NOT_FOUND,
-            f"Item with id '{item_id}' was not found in shopcart '{shopcart_id}'.",
-        )
-
-    # Update the Item with the new data
-    data = request.get_json()
-    app.logger.info("Processing: %s", data)
-    item.deserialize(data)
-
-    # Save the updates to the database
-    item.update()
-
-    app.logger.info("Item with ID: %d updated.", item.item_id)
-    return jsonify(item.serialize()), status.HTTP_200_OK
->>>>>>> 0a9270bc
 
 
 ######################################################################
