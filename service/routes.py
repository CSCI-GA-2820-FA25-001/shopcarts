######################################################################
# Copyright 2016, 2024 John J. Rofrano. All Rights Reserved.
#
# Licensed under the Apache License, Version 2.0 (the "License");
# you may not use this file except in compliance with the License.
# You may obtain a copy of the License at
#
# https://www.apache.org/licenses/LICENSE-2.0
#
# Unless required by applicable law or agreed to in writing, software
# distributed under the License is distributed on an "AS IS" BASIS,
# WITHOUT WARRANTIES OR CONDITIONS OF ANY KIND, either express or implied.
# See the License for the specific language governing permissions and
# limitations under the License.
######################################################################

"""
ShopCart Service

This service implements a REST API that allows you to Create, Read, Update
and Delete ShopCart
"""

from decimal import Decimal, InvalidOperation, ROUND_HALF_UP

from flask import jsonify, request, url_for, abort
from flask import current_app as app  # Import Flask application
from service.models import ShopCarts, Items
from service.common import status  # HTTP Status Codes


######################################################################
# GET INDEX
######################################################################
@app.route("/")
def index():
    """Root URL response"""
    app.logger.info("Request for Root URL")
    return (
        jsonify(
            name="ShopCarts Demo REST API Service",
            version="1.0",
            paths=url_for("list_shopcarts", _external=True),
        ),
        status.HTTP_200_OK,
    )


######################################################################
#  R E S T   A P I   E N D P O I N T S
######################################################################


# Todo: Place your REST API code here ...


######################################################################
# LIST ALL SHOPCARTS
######################################################################
@app.route("/shopcarts", methods=["GET"])
def list_shopcarts():
    """Returns all of the Shopcarts"""
    app.logger.info("Request for shopcart list")

    shopcarts = []
    # TODO: query for next hw
    shopcarts = ShopCarts.all()
    results = [shopcart.serialize() for shopcart in shopcarts]
    app.logger.info("Returning %d shopcarts", len(results))
    return jsonify(results), status.HTTP_200_OK


@app.route("/shopcarts", methods=["POST"])
def create_shopcarts():
    """
    Create a ShopCart
    This endpoint will create a ShopCart based the data in the body that is posted
    """
    app.logger.info("Request to Create a ShopCart...")
    check_content_type("application/json")

    shopcart = ShopCarts()
    # Get the data from the request and deserialize it
    data = request.get_json()
    app.logger.info("Processing: %s", data)
    shopcart.deserialize(data)

    # Save the new ShopCart to the database
    shopcart.create()
    app.logger.info("ShopCart with new id [%s] saved!", shopcart.shopcart_id)

    # Return the location of the new ShopCart
    location_url = url_for(
        "get_shopcarts", shopcart_id=shopcart.shopcart_id, _external=True
    )

    # location_url = f"/shopcarts/{shopcart.shopcart_id}"

    return (
        jsonify(shopcart.serialize()),
        status.HTTP_201_CREATED,
        {"Location": location_url},
    )


@app.route("/shopcarts/<int:shopcart_id>", methods=["GET"])
def get_shopcarts(shopcart_id):
    """
    Retrieve a single Shopcart

    This endpoint will return a Shopcart based on it's id
    """
    app.logger.info("Request to Retrieve a shopcart with id [%s]", shopcart_id)

    # Attempt to find the Shopcart and abort if not found
    shopcart = ShopCarts.find(shopcart_id)
    if not shopcart:
        abort(
            status.HTTP_404_NOT_FOUND,
            f"Shopcart with id '{shopcart_id}' was not found.",
        )

    app.logger.info("Returning shopcart: %s", shopcart.shopcart_id)
    return jsonify(shopcart.serialize()), status.HTTP_200_OK


def check_content_type(content_type) -> None:
    """Checks that the media type is correct"""
    if "Content-Type" not in request.headers:
        app.logger.error("No Content-Type specified.")
        abort(
            status.HTTP_415_UNSUPPORTED_MEDIA_TYPE,
            f"Content-Type must be {content_type}",
        )

    if request.headers["Content-Type"] == content_type:
        return

    app.logger.error("Invalid Content-Type: %s", request.headers["Content-Type"])
    abort(
        status.HTTP_415_UNSUPPORTED_MEDIA_TYPE,
        f"Content-Type must be {content_type}",
    )


<<<<<<< HEAD
@app.route("/shopcarts/<int:shopcart_id>/items/<int:item_id>", methods=["PUT"])
def update_shopcart_item(shopcart_id, item_id):
    """Update the quantity for an item in a shopcart"""
    app.logger.info(
        "Request to update item [%s] in shopcart [%s]", item_id, shopcart_id
    )
    check_content_type("application/json")

    shopcart = ShopCarts.find(shopcart_id)
    if not shopcart:
        abort(
            status.HTTP_404_NOT_FOUND,
            f"Shopcart with id '{shopcart_id}' was not found.",
        )

    item = next((itm for itm in shopcart.items if itm.item_id == item_id), None)
    if not item:
        abort(
            status.HTTP_404_NOT_FOUND,
            f"Item with id '{item_id}' was not found in shopcart '{shopcart_id}'.",
        )

    data = request.get_json()
    if data is None:
        abort(status.HTTP_400_BAD_REQUEST, "Request body must be valid JSON.")

    if "quantity" not in data:
        abort(status.HTTP_400_BAD_REQUEST, "Field 'quantity' is required.")

    try:
        new_quantity = int(data["quantity"])
    except (TypeError, ValueError):
        abort(status.HTTP_400_BAD_REQUEST, "Quantity must be an integer.")

    if new_quantity < 1:
        abort(
            status.HTTP_400_BAD_REQUEST,
            "Invalid quantity: must be at least 1.",
        )

    # Determine the unit price from the request or infer from current price
    if "unit_price" in data and data["unit_price"] is not None:
        try:
            unit_price = Decimal(str(data["unit_price"]))
        except (InvalidOperation, ValueError) as error:
            abort(
                status.HTTP_400_BAD_REQUEST,
                f"Invalid unit_price value: {error}",
            )
    else:
        # Avoid division by zero; quantity validator already prevents zero
        unit_price = item.price / item.quantity

    if unit_price < 0:
        abort(
            status.HTTP_400_BAD_REQUEST,
            "unit_price must not be negative.",
        )

    # Quantize to two decimal places using bankers rounding
    new_price = (unit_price * Decimal(new_quantity)).quantize(
        Decimal("0.01"),
        rounding=ROUND_HALF_UP,
    )

    item.quantity = new_quantity
    item.price = new_price
    shopcart.update()

    updated_item = {
        "item_id": item.item_id,
        "shopcart_id": item.shopcart_id,
        "product_id": item.product_id,
        "quantity": item.quantity,
        "price": str(item.price),
    }
    app.logger.info(
        "Item [%s] in shopcart [%s] updated to quantity=%s price=%s",
        item_id,
        shopcart_id,
        new_quantity,
        new_price,
    )
    return jsonify(updated_item), status.HTTP_200_OK
=======
@app.route("/shopcarts/<int:shopcart_id>/items", methods=["POST"])
def create_shopcarts_item(shopcart_id):
    """Create an Item inside a ShopCart"""
    app.logger.info("Request to Create an Item inside a ShopCart...")
    check_content_type("application/json")

    item = Items()
    data = request.get_json()
    app.logger.info("Processing: %s", data)
    item.deserialize(data)
    item.shopcart_id = shopcart_id
    # Save the new ShopCart to the database
    item.create()
    app.logger.info("ShopCart Item with new id [%s] saved!", item.item_id)

    # Temporary location URL (will replace with get_item later)
    # location_url = url_for(
    #     "get_item", shopcart_id=shopcart_id, item_id=item.item_id, _external=True
    # )
    location_url = f"/shopcarts/{shopcart_id}/items/{item.item_id}"

    return (
        jsonify(item.serialize()),
        status.HTTP_201_CREATED,
        {"Location": location_url},
    )
>>>>>>> 09b40bb7
<|MERGE_RESOLUTION|>--- conflicted
+++ resolved
@@ -143,7 +143,6 @@
     )
 
 
-<<<<<<< HEAD
 @app.route("/shopcarts/<int:shopcart_id>/items/<int:item_id>", methods=["PUT"])
 def update_shopcart_item(shopcart_id, item_id):
     """Update the quantity for an item in a shopcart"""
@@ -228,7 +227,6 @@
         new_price,
     )
     return jsonify(updated_item), status.HTTP_200_OK
-=======
 @app.route("/shopcarts/<int:shopcart_id>/items", methods=["POST"])
 def create_shopcarts_item(shopcart_id):
     """Create an Item inside a ShopCart"""
@@ -254,5 +252,4 @@
         jsonify(item.serialize()),
         status.HTTP_201_CREATED,
         {"Location": location_url},
-    )
->>>>>>> 09b40bb7
+    )